--- conflicted
+++ resolved
@@ -81,8 +81,6 @@
 
 poetry.lock
 
-<<<<<<< HEAD
-src/tst.py
-=======
 .DS_Store
->>>>>>> 28ae4c15
+
+src/tst.py