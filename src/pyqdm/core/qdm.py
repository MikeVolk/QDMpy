--- conflicted
+++ resolved
@@ -8,55 +8,6 @@
 from sklearn.neighbors import LocalOutlierFactor
 
 import pyqdm
-<<<<<<< HEAD
-from pyqdm import plotting, pygpufit_present
-from pyqdm.core import fitting
-from pyqdm.core.odmr import ODMR
-from pyqdm.exceptions import CantImportError, WrongFileNumber
-from pyqdm.utils import get_image, idx2rc, rc2idx
-
-if pygpufit_present:
-    import pygpufit.gpufit as gf
-
-import pandas as pd
-from scipy.io import savemat
-
-
-class QDM:
-    DIAMOND_TYPES = ["NaN", "MISC.", "N15", "N14"]
-    FIT_TYPES = ["GAUSS_1D", "ESRSINGLE", "ESR15N", "ESR14N"]
-    POLARITIES = ["positive", "negative"]
-    FRANGES = ["high", "low"]
-
-    FIT_PARAMETER = {
-        "GAUSS_1D": ["contrast", "center", "width", "offset"],
-        "ESR14N": ["center", "width", "contrast", "contrast", "contrast", "offset"],
-        "ESR15N": ["center", "width", "contrast", "contrast", "offset"],
-        "ESRSINGLE": ["center", "width", "contrast", "offset"],
-    }
-    LOG = logging.getLogger(f"pyQDM.QDM")
-
-    if pygpufit_present:
-        CONSTRAINT_TYPES = {
-            "FREE": gf.ConstraintType.FREE,
-            "LOWER": gf.ConstraintType.LOWER,
-            "UPPER": gf.ConstraintType.UPPER,
-            "LOWER_UPPER": gf.ConstraintType.LOWER_UPPER,
-        }
-    else:
-        CONSTRAINT_TYPES = {
-            "FREE": 0,
-            "LOWER": 1,
-            "UPPER": 2,
-            "LOWER_UPPER": 3,
-        }
-
-    BOUND_TYPES = list(CONSTRAINT_TYPES.keys())
-    UNITS = {"center": "GHz", "width": "GHz", "contrast": "a.u.", "offset": "a.u."}
-
-    # GAMMA = 0.0028 # GHz/G
-    GAMMA = 28.024 / 1e6  # GHz/muT;
-=======
 import pyqdm.core.fit
 from pyqdm.core.fit import MODELS, Fit
 from pyqdm.core.odmr import ODMR
@@ -69,6 +20,8 @@
 POLARITIES = ["positive", "negative"]
 FRANGES = ["high", "low"]
 
+import pandas as pd
+from scipy.io import savemat
 
 class QDM:
     LOG = logging.getLogger(f"pyQDM.QDM")
@@ -82,23 +35,15 @@
         if self._outliers is None:
             self._outliers = self.detect_outliers()
         return self._outliers
->>>>>>> 4b3108be
 
     # outliers
     def __init__(
         self,
-<<<<<<< HEAD
-        ODMRobj,
-        light,
-        laser,
-        working_directory,
-=======
         odmr_instance,
         light,
         laser,
         working_directory,
         pixel_size=4e-6,
->>>>>>> 4b3108be
         diamond_type=None,
     ):
 
@@ -107,19 +52,6 @@
         self.working_directory = working_directory
 
         self.LOG.debug("ODMR data format is [polarity, f_range, n_pixels, n_freqs]")
-<<<<<<< HEAD
-        self.LOG.debug(f"read parameter shape: data: {ODMRobj.data.shape}")
-        self.LOG.debug(f"                      scan_dimensions: {ODMRobj.scan_dimensions}")
-        self.LOG.debug(f"                      frequencies: {ODMRobj.frequencies.shape}")
-        self.LOG.debug(f"                      n_freqs: {ODMRobj.n_freqs}")
-
-        self.ODMRobj = ODMRobj
-        self._initial_guess = None
-
-        self._fitted = False
-        self._fitting_constrains = None
-        self._constraints = {}
-=======
         self.LOG.debug(f"read parameter shape: data: {odmr_instance.data.shape}")
         self.LOG.debug(f"                      scan_dimensions: {odmr_instance.scan_dimensions}")
         self.LOG.debug(f"                      frequencies: {odmr_instance.f_ghz.shape}")
@@ -127,7 +59,6 @@
 
         self.odmr = odmr_instance
 
->>>>>>> 4b3108be
         self._outliers = None
 
         self.light = light
@@ -183,17 +114,10 @@
         if dtype == "chi_squared":
             data = self._chi_squares
         elif dtype == "B111_remanent":
-<<<<<<< HEAD
-            data = self.B111_remanent.reshape(1, -1)
-        elif dtype == "B111_induced":
-            data = self.B111_remanent.reshape(1, -1)
-        elif dtype in self._fitting_params + self._fitting_params_unique:
-=======
             data = self.b111_remanent.reshape(1, -1)
         elif dtype == "B111_induced":
             data = self.b111_remanent.reshape(1, -1)
         elif dtype in self.fit.fitting_parameter + self.fit.fitting_parameter_unique:
->>>>>>> 4b3108be
             data = self.get_param(dtype, reshape=False)
         else:
             raise ValueError(f"dtype {dtype} not recognized")
@@ -231,34 +155,14 @@
         :param bin_factor:
         :return:
         """
-<<<<<<< HEAD
-        self.LOG.debug(f'Setting diamond type to "{diamond_type}"')
-        self._diamond_type = {"N14": 3, "N15": 2, "SINGLE": 1}[self.DIAMOND_TYPES[diamond_type]]
-        self.reset_constraints()
-        self._construct_initial_guess()
-=======
         if bin_factor == self.bin_factor:
             return
         self.odmr.bin_data(bin_factor=bin_factor)
         self._fit.data = self.odmr.data
->>>>>>> 4b3108be
 
     def _check_bin_factor(self):
         bin_factors = self.light.shape / self.odmr.scan_dimensions
 
-<<<<<<< HEAD
-        if np.all(self.ODMRobj._scan_dimensions != self.light.shape):
-            self.LOG.warning(
-                f"Scan dimensions of ODMR ({self.ODMRobj._scan_dimensions}) and LED ({self.light.shape}) are not equal. Setting pre_binfactor to {bin_factors[0]}."
-            )
-            # set the true bin factor
-            self.ODMRobj._pre_bin_factor = bin_factors[0]
-            self.ODMRobj._scan_dimensions = np.array(self.light.shape)
-
-    @property
-    def odmr(self):
-        return self.ODMRobj
-=======
         if np.all(self.odmr._scan_dimensions != self.light.shape):
             self.LOG.warning(
                 f"Scan dimensions of ODMR ({self.odmr._scan_dimensions}) and LED ({self.light.shape}) are not equal. Setting pre_binfactor to {bin_factors[0]}."
@@ -266,7 +170,6 @@
             # set the true bin factor
             self.odmr._pre_bin_factor = bin_factors[0]
             self.odmr._scan_dimensions = np.array(self.light.shape)
->>>>>>> 4b3108be
 
     # global fluorescence
     def correct_glob_fluorescence(self, glob_fluo):
@@ -293,15 +196,9 @@
         indices = []
 
         # Find the indices of the peaks
-<<<<<<< HEAD
-        for p in range(self.ODMRobj.n_pol - 1):
-            for f in range(self.ODMRobj.n_frange - 1):
-                peaks = find_peaks(-self.ODMRobj.mean_odmr[p, f], prominence=0.003)
-=======
         for p in range(self.odmr.n_pol - 1):
             for f in range(self.odmr.n_frange - 1):
                 peaks = find_peaks(-self.odmr.mean_odmr[p, f], prominence=0.003)
->>>>>>> 4b3108be
                 indices.append(peaks[0])
 
         n_peaks = int(np.round(np.mean([len(idx) for idx in indices])))
@@ -328,10 +225,98 @@
                     )
                     n += 1
             plt.legend()
-<<<<<<< HEAD
-        self.LOG.info(f"Guessed diamond type: {n_peaks} peaks -> {self.DIAMOND_TYPES[n_peaks]}")
+        self.LOG.info(f"Guessed diamond type: {n_peaks} peaks -> {DIAMOND_TYPES[n_peaks]}")
 
         return n_peaks
+
+    @property
+    def diamond_type(self):
+        """
+        Return the diamond type.
+        """
+        return DIAMOND_TYPES[self._diamond_type]
+
+    def set_diamond_type(self, diamond_type):
+        """
+        Set the diamond type.
+
+        :param diamond_type:
+        """
+        self.LOG.debug(f'Setting diamond type to "{diamond_type}"')
+
+        if isinstance(diamond_type, int):
+            diamond_type = DIAMOND_TYPES[diamond_type]
+
+        self._diamond_type = {"N14": 3, "N15": 2, "SINGLE": 1}[diamond_type]
+
+        if self._fit is not None:
+            self._fit.model = MODELS[self._diamond_type]
+
+    @property
+    def scan_dimensions(self):
+        return self.odmr.scan_dimensions
+
+    # fitting
+    @property
+    def fit(self):
+        return self._fit
+
+    @property
+    def fitted(self):
+        return self._fit.fitted
+
+    def set_constraints(self, param, vmin=None, vmax=None, bound_type=None):
+        """
+        Set the constraints for the fit.
+
+        Parameters
+        ----------
+        param : str
+            The parameter to set the constraints for.
+        values : list, optional
+            The values to set the constraints to. The default is None.
+        bound_type : str, int optional
+            The bound type to set the constraints to. The default is None.
+        """
+        self._fit.set_constraints(param, vmin, vmax, bound_type)
+
+    def reset_constraints(self):
+        """
+        Reset the constraints to the default values.
+        """
+        self._fit._set_initial_constraints()
+
+    def fit_ODMR(self):
+        """
+        Fit the data using the current fit type.
+        """
+        self._fit.fit_odmr()
+
+    def get_param(self, param, reshape=True):
+        """
+        Get the value of a parameter reshaped to the image dimesions.
+        """
+        out = self._fit.get_param(param)
+
+        if reshape:
+            out = out.reshape(
+                -1,
+                self.odmr.n_pol,
+                self.odmr.n_frange,
+                *self.odmr.scan_dimensions,
+            )
+
+        return np.squeeze(out)
+
+    def _reshape_parameter(self, data, n_pol, n_frange):
+        """
+        Reshape data so that all data for a frange are in series (i.e. [low_freq(B+), low_freq(B-)]).
+        Input data must have format: [polarity, frange, n_pixel, n_freqs]
+        """
+        out = np.array(data)
+        out = np.reshape(out, (n_frange, n_pol, -1, data.shape[-1]))
+        out = np.swapaxes(out, 0, 1)  # swap polarity and frange
+        return out
 
     ## from METHODS ##
     @classmethod
@@ -342,12 +327,12 @@
 
         match dialect:
             case "QDM.io":
-                return cls.from_QDMio(matlab_files)
-
-        raise NotImplementedError('Dialect "{}" not implemented.'.format(dialect))
+                return cls.from_qdmio(matlab_files)
+
+        raise NotImplementedError(f'Dialect "{dialect}" not implemented.')
 
     @classmethod
-    def from_QDMio(cls, data_folder, diamond_type=None, **kwargs):
+    def from_qdmio(cls, data_folder, diamond_type=None):
         """
         Loads QDM data from a Matlab file.
         """
@@ -362,20 +347,14 @@
             laser = get_image(data_folder, laser_files)
         except WrongFileNumber as e:
             raise CantImportError(f'Cannot import QDM data from "{data_folder}"') from e
-
-        return cls(odmr_obj, light=light, laser=laser, diamond_type=diamond_type, working_directory=data_folder)
-
-    def bin_data(self, bin_factor):
-        """
-        Bin the data.
-        :param bin_factor:
-        :return:
-        """
-        if bin_factor == self.bin_factor:
-            return
-        self.odmr.bin_data(bin_factor=bin_factor)
-        self.reset_constraints()  # resets the initial constraints with new dimensions
-        self._initial_guess = None  # resets the initial guess
+        print(odmr_obj.data.shape)
+        return cls(
+            odmr_obj,
+            light=light,
+            laser=laser,
+            diamond_type=diamond_type,
+            working_directory=data_folder,
+        )
 
     # EXPORT METHODS ###
     def export_QDMio(self, path_to_file=None):
@@ -387,15 +366,16 @@
         """
         if path_to_file is None:
             path_to_file = os.path.join(
-                self.working_directory, f"{self.ODMRobj._bin_factor}x{self.ODMRobj._bin_factor}Binned"
+                self.working_directory,
+                f"{self.odmr._bin_factor}x{self.odmr._bin_factor}Binned",
             )
             if not os.path.exists(path_to_file):
                 self.LOG.warning(f"Path does not exist, creating directory {path_to_file}")
                 os.makedirs(path_to_file)
 
         neg_diff, pos_diff = self.delta_resonance
-        b111_remanent, b111_induced = self.B111
-        chi_squares = self.ODMRobj.reshape_data(self._chi_squares)
+        b111_remanent, b111_induced = self.b111
+        chi_squares = self.odmr.reshape_data(self._chi_squares)
         chi2_pos1, chi2_pos2 = chi_squares[0]
         chi2_neg1, chi2_neg2 = chi_squares[1]
         led_img = self.light
@@ -421,472 +401,6 @@
             },
         )
 
-    # FITTING ##
-    @property
-    def _fitting_params(self):
-        return self.FIT_PARAMETER[self.FIT_TYPES[self._diamond_type]]
-
-    def _guess_center(self):
-        """
-        Guess the center of the ODMR spectra.
-        """
-        center = fitting.guess_center(self.ODMRobj.data, self.ODMRobj.f_ghz)
-        self.LOG.debug(f"Guessing center frequency [GHz] of ODMR spectra {center.shape}.")
-        return center
-
-    def _guess_contrast(self):
-        """
-        Guess the contrast of the ODMR spectra.
-        """
-        contrast = fitting.guess_contrast(self.ODMRobj.data)
-        self.LOG.debug(f"Guessing contrast of ODMR spectra {contrast.shape}.")
-        # np.ones((self.n_pol, self.n_frange, self.n_pixel)) * 0.03
-        return contrast
-
-    def _guess_width(self):
-=======
-        self.LOG.info(f"Guessed diamond type: {n_peaks} peaks -> {DIAMOND_TYPES[n_peaks]}")
-
-        return n_peaks
-
-    @property
-    def diamond_type(self):
->>>>>>> 4b3108be
-        """
-        Return the diamond type.
-        """
-        return DIAMOND_TYPES[self._diamond_type]
-
-    def set_diamond_type(self, diamond_type):
-        """
-<<<<<<< HEAD
-        offset = np.zeros((self.ODMRobj.n_pol, self.ODMRobj.n_frange, self.ODMRobj.n_pixel))
-        self.LOG.debug(f"Guessing offset {offset.shape}")
-        return offset
-=======
-        Set the diamond type.
->>>>>>> 4b3108be
-
-        :param diamond_type:
-        """
-        self.LOG.debug(f'Setting diamond type to "{diamond_type}"')
-
-        if isinstance(diamond_type, int):
-            diamond_type = DIAMOND_TYPES[diamond_type]
-
-        self._diamond_type = {"N14": 3, "N15": 2, "SINGLE": 1}[diamond_type]
-
-        if self._fit is not None:
-            self._fit.model = MODELS[self._diamond_type]
-
-    @property
-<<<<<<< HEAD
-    def constraints(self):
-        """
-        Return the constraints for the fit.
-        """
-        return self._constraints
-
-    def set_free_constraints(self):
-        """
-        Set the constraints to be free.
-        """
-        for param in set(self._fitting_params):
-            self.set_constraints(param, bound_type="FREE")
-=======
-    def scan_dimensions(self):
-        return self.odmr.scan_dimensions
->>>>>>> 4b3108be
-
-    # fitting
-    @property
-<<<<<<< HEAD
-    def constraints_array(self):
-        """
-        Return the constraints as an array (pixel, 2*fitting_parameters).
-
-        :return: np.array
-        """
-        constraints = np.zeros((self.ODMRobj.n_pixel * 2, 2 * len(self._fitting_params)), dtype=np.float32)
-
-        constraints_list = []
-        for k in self._fitting_params_unique:
-            constraints_list.extend((self._constraints[k][0], self._constraints[k][1]))
-        constraints[:, :] = constraints_list
-        return constraints
-
-    @property
-    def constraint_types(self):
-        """
-        Return the constraint types.
-        :return: np.array
-        """
-        fit_bounds = [self.BOUND_TYPES.index(self._constraints[k][2]) for k in self._fitting_params_unique]
-
-        return np.array(fit_bounds).astype(np.int32)
-=======
-    def fit(self):
-        return self._fit
-
-    @property
-    def fitted(self):
-        return self._fit.fitted
->>>>>>> 4b3108be
-
-    def set_constraints(self, param, vmin=None, vmax=None, bound_type=None):
-        """
-        Set the constraints for the fit.
-
-        Parameters
-        ----------
-        param : str
-            The parameter to set the constraints for.
-        values : list, optional
-            The values to set the constraints to. The default is None.
-        bound_type : str, int optional
-            The bound type to set the constraints to. The default is None.
-        """
-<<<<<<< HEAD
-        if isinstance(bound_type, int):
-            bound_type = self.BOUND_TYPES[bound_type]
-        if bound_type is not None and bound_type not in self.BOUND_TYPES:
-            raise ValueError(f"Unknown constraint type: {bound_type} choose from {self.BOUND_TYPES}")
-
-        if param == "contrast":
-            for contrast in [v for v in self._fitting_params_unique if "contrast" in v]:
-                self.set_constraints(contrast, values=values, bound_type=bound_type)
-        else:
-            self.LOG.debug(f"Setting constraints for {param}: {values} with {bound_type}")
-            self._constraints[param] = [values[0], values[1], bound_type, self.UNITS[param.split("_")[0]]]
-=======
-        self._fit.set_constraints(param, vmin, vmax, bound_type)
->>>>>>> 4b3108be
-
-    def reset_constraints(self):
-        """
-        Reset the constraints to the default values.
-        """
-<<<<<<< HEAD
-        if pygpufit_present:
-            self._set_initial_constraints()
-
-    def _set_initial_constraints(self):
-        """
-        Set the initial constraints for the fit.
-        """
-        default_constraints = pyqdm.config["default_fitconstraints"]
-        self.set_constraints(
-            "center",
-            [default_constraints["center_min"], default_constraints["center_max"]],
-            bound_type=default_constraints["center_type"],
-        )
-        self.set_constraints(
-            "width",
-            [default_constraints["width_min"], default_constraints["width_max"]],
-            bound_type=default_constraints["width_type"],
-        )
-        self.set_constraints(
-            "contrast",
-            [default_constraints["contrast_min"], default_constraints["contrast_max"]],
-            bound_type=default_constraints["contrast_type"],
-        )
-        self.set_constraints(
-            "offset",
-            [default_constraints["offset_min"], default_constraints["offset_max"]],
-            bound_type=default_constraints["offset_type"],
-        )
-
-    def _reshape_parameter(self, data, n_pol, n_frange):
-        """
-        Reshape data so that all data for a frange are in series (i.e. [low_freq(B+), low_freq(B-)]).
-        Input data must have format: [polarity, frange, n_pixel, n_freqs]
-        """
-        out = np.array(data)
-        out = np.reshape(out, (n_frange, n_pol, -1, data.shape[-1]))
-        out = np.swapaxes(out, 0, 1)  # swap polarity and frange
-        return out
-=======
-        self._fit._set_initial_constraints()
->>>>>>> 4b3108be
-
-    def fit_ODMR(self):
-        """
-        Fit the data using the current fit type.
-        """
-<<<<<<< HEAD
-        estimator_id = gf.EstimatorID.MLE  # maximum likelihood estimator
-        # ESR14N is the default model
-        model_id = getattr(gf.ModelID, self.FIT_TYPES[self._diamond_type])
-
-        parameters, states, chi_squares, number_iterations, execution_time = (
-            [],
-            [],
-            [],
-            [],
-            [],
-        )
-
-        # calculate the fit for each f_range -> 1st dimension is f_range not n_pol
-        # needs to be swapped later
-
-        for i in np.arange(0, self.ODMRobj.n_frange):
-            self.LOG.info(f"Fitting {self.POLARITIES[i]} polarization")
-            data = self.ODMRobj.data[:, i].reshape(-1, self.ODMRobj.n_freqs).astype(np.float32)
-            initial_guess = self.initial_guess[:, i].reshape(-1, len(self._fitting_params)).astype(np.float32)
-
-            # fit the data
-            p, s, c, n, t = gf.fit_constrained(
-                data=data,
-                user_info=self.ODMRobj.f_ghz[i].astype(np.float32),
-                constraints=self.constraints_array,
-                constraint_types=self.constraint_types,
-                weights=None,
-                initial_parameters=initial_guess,
-                model_id=model_id,
-                estimator_id=estimator_id,
-                max_number_iterations=100,
-                tolerance=1e-10,
-            )
-            parameters.append(p)
-            states.append(s)
-            chi_squares.append(c)
-            number_iterations.append(n)
-            execution_time.append(t)
-
-        if np.ndim(parameters) == 3:
-            parameters = np.array(parameters)[:, np.newaxis, :, :]
-            states = np.array(states)[:, np.newaxis, :]
-            chi_squares = np.array(chi_squares)[:, np.newaxis, :]
-            number_iterations = np.array(number_iterations)[:, np.newaxis, :]
-
-        # swapping the f_range and n_pol axes
-        parameters = self._reshape_parameter(parameters, self.ODMRobj.n_pol, self.ODMRobj.n_frange)
-
-        # check if the reshaping is correct
-        assert np.all(parameters[0, 1] == p[: int(p.shape[0] / self.ODMRobj.n_pol)])
-
-        # reshape the states and chi_squares
-        shape = (self.ODMRobj.n_pol, self.ODMRobj.n_frange, self.ODMRobj.n_pixel)
-        states = np.reshape(states, shape)
-        chi_squares = np.reshape(chi_squares, shape)
-        number_iterations = np.reshape(number_iterations, shape)
-
-        # flip pol / frange
-        states = np.swapaxes(states, 0, 1)
-        chi_squares = np.swapaxes(chi_squares, 0, 1)
-        number_iterations = np.swapaxes(number_iterations, 0, 1)
-
-        self._fitted_parameter = np.rollaxis(parameters, -1)
-        self._states = states
-        self._chi_squares = chi_squares
-        self._number_iterations = number_iterations
-        self.execution_time = execution_time
-
-        t = "; ".join([f"{v:.2f}" for v in execution_time])
-        self.LOG.debug(f"Fitting took {np.sum(execution_time):.3f} ({t}) seconds.")
-        if np.any(np.flatnonzero(states)):
-            n = len(np.flatnonzero(states))
-            self.LOG.warning(f"Fit did not converge in {n} pixels.")
-
-        self._fitted = True
-        self._fitting_constraints = self.constraints
-=======
-        self._fit.fit_odmr()
->>>>>>> 4b3108be
-
-    def get_param(self, param, reshape=True):
-        """
-        Get the value of a parameter reshaped to the image dimesions.
-        """
-<<<<<<< HEAD
-        if not self.fitted:
-            raise NotImplementedError("No fit has been performed yet. Run fit_ODMR().")
-
-        if param == "resonance":
-            param = "center"
-
-        idx = [i for i, v in enumerate(self._fitting_params) if v == param]
-        if not idx:
-            idx = [i for i, v in enumerate(self._fitting_params_unique) if v == param]
-        if not idx:
-            raise ValueError(f"Unknown parameter: {param}")
-
-        out = self._fitted_parameter[idx]
-
-        if reshape:
-            out = out.reshape(-1, self.ODMRobj.n_pol, self.ODMRobj.n_frange, *self.ODMRobj.scan_dimensions)
-
-        return np.squeeze(out)
-
-    def print_fit_infos(self):
-        self.LOG.info(f"ODMR fitted: {self.fitted}")
-        self.LOG.info(f"Diamond type: {self._diamond_type}")
-        self.LOG.info(f"Fitting type: {self.FIT_TYPES[self._diamond_type]}")
-        self.LOG.info(f"Fitted parameters: {self._fitting_params}")
-        self.LOG.info("Fitting constraints:")
-        for i, p in enumerate(self._fitting_params):
-            self.LOG.info(
-                f"\t{p:10}: {self._fitting_constraints[i * 2]:8.2e} - {self._fitting_constraints[i * 2 + 1]:8.2e} | {self._constraint_types[i]}"
-            )
-
-        self.LOG.info(f"Number of failed pixels: {np.flatnonzero(self._states).size}")
-        self.LOG.info(
-            f"Chi-square: mean: {np.mean(self._chi_squares):.2e}, median {np.median(self._chi_squares):.2e}, max: {np.max(self._chi_squares):.2e}"
-        )
-
-    @property
-    def _fitting_params_unique(self):
-        """
-        Return a list of unique fitting parameters.
-        :return: list
-        """
-        lst = []
-        for v in self._fitting_params:
-            if self._fitting_params.count(v) > 1:
-                for n in range(10):
-                    if f"{v}_{n}" not in lst:
-                        lst.append(f"{v}_{n}")
-                        break
-            else:
-                lst.append(v)
-        return lst
-
-    def pd_fit_data(self, ipol, irange):
-=======
-        out = self._fit.get_param(param)
-
-        if reshape:
-            out = out.reshape(
-                -1,
-                self.odmr.n_pol,
-                self.odmr.n_frange,
-                *self.odmr.scan_dimensions,
-            )
-
-        return np.squeeze(out)
-
-    def _reshape_parameter(self, data, n_pol, n_frange):
->>>>>>> 4b3108be
-        """
-        Reshape data so that all data for a frange are in series (i.e. [low_freq(B+), low_freq(B-)]).
-        Input data must have format: [polarity, frange, n_pixel, n_freqs]
-        """
-<<<<<<< HEAD
-        return pd.DataFrame(
-            data=self._fitted_parameter[ipol, irange].astype(np.float), columns=self._fitting_params_unique
-        )
-=======
-        out = np.array(data)
-        out = np.reshape(out, (n_frange, n_pol, -1, data.shape[-1]))
-        out = np.swapaxes(out, 0, 1)  # swap polarity and frange
-        return out
->>>>>>> 4b3108be
-
-    ## from METHODS ##
-    @classmethod
-    def from_matlab(cls, matlab_files, dialect="QDM.io"):
-        """
-        Loads QDM data from a Matlab file.
-        """
-<<<<<<< HEAD
-        return self.get_param("center")
-
-    @property
-    def width(self):
-        """
-        Return the resonance of the fit.
-        """
-        return self.get_param("width")
-
-    @property
-    def contrast(self):
-        """
-        Return the resonance of the fit.
-        """
-        return np.mean(self.get_param("contrast"), axis=0)
-=======
-
-        match dialect:
-            case "QDM.io":
-                return cls.from_qdmio(matlab_files)
-
-        raise NotImplementedError(f'Dialect "{dialect}" not implemented.')
->>>>>>> 4b3108be
-
-    @classmethod
-    def from_qdmio(cls, data_folder, diamond_type=None):
-        """
-        Loads QDM data from a Matlab file.
-        """
-<<<<<<< HEAD
-        return self.get_param("offset")
-=======
-        files = os.listdir(data_folder)
-        light_files = [f for f in files if "led" in f.lower()]
-        laser_files = [f for f in files if "laser" in f.lower()]
-        cls.LOG.info(f"Reading {len(light_files)} led, {len(laser_files)} laser files.")
->>>>>>> 4b3108be
-
-        try:
-            odmr_obj = ODMR.from_qdmio(data_folder=data_folder)
-            light = get_image(data_folder, light_files)
-            laser = get_image(data_folder, laser_files)
-        except WrongFileNumber as e:
-            raise CantImportError(f'Cannot import QDM data from "{data_folder}"') from e
-        print(odmr_obj.data.shape)
-        return cls(
-            odmr_obj,
-            light=light,
-            laser=laser,
-            diamond_type=diamond_type,
-            working_directory=data_folder,
-        )
-
-    # EXPORT METHODS ###
-    def export_QDMio(self, path_to_file=None):
-        """
-        Export the data to a QDM.io file. This is a Matlab file named B111dataToPlot.mat. With the following variables:
-
-        ['negDiff', 'posDiff', 'B111ferro', 'B111para', 'chi2Pos1', 'chi2Pos2', 'chi2Neg1', 'chi2Neg2', 'ledImg',
-         'laser', 'pixelAlerts']
-        """
-        if path_to_file is None:
-            path_to_file = os.path.join(
-                self.working_directory,
-                f"{self.odmr._bin_factor}x{self.odmr._bin_factor}Binned",
-            )
-            if not os.path.exists(path_to_file):
-                self.LOG.warning(f"Path does not exist, creating directory {path_to_file}")
-                os.makedirs(path_to_file)
-
-        neg_diff, pos_diff = self.delta_resonance
-        b111_remanent, b111_induced = self.b111
-        chi_squares = self.odmr.reshape_data(self._chi_squares)
-        chi2_pos1, chi2_pos2 = chi_squares[0]
-        chi2_neg1, chi2_neg2 = chi_squares[1]
-        led_img = self.light
-        laser_img = self.laser
-        pixel_alerts = np.zeros(b111_remanent.shape)
-
-        return savemat(
-            os.path.join(path_to_file, "B111dataToPlot.mat"),
-            {
-                "negDiff": neg_diff,
-                "posDiff": pos_diff,
-                "B111ferro": b111_remanent,
-                "B111para": b111_induced,
-                "chi2Pos1": chi2_pos1,
-                "chi2Pos2": chi2_pos2,
-                "chi2Neg1": chi2_neg1,
-                "chi2Neg2": chi2_neg2,
-                "ledImg": led_img,
-                "laser": laser_img,
-                "pixelAlerts": pixel_alerts,
-                "bin_factor": self.bin_factor,
-                "pyqdm_version": pyqdm.__version__,
-            },
-        )
-
     # CALCULATIONS ###
     @property
     def delta_resonance(self):
