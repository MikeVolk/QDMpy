--- conflicted
+++ resolved
@@ -9,7 +9,6 @@
 
 FREQ_LABEL = "f [GHz]"
 CONTRAST_LABEL = "c [%]"
-<<<<<<< HEAD
 
 
 def plot_light_img(ax, data, img=None, **plt_props):
@@ -97,38 +96,19 @@
         return
     else:
         img.set_visibility(~img.visibility)
-=======
->>>>>>> 4b3108be
 
 
 def check_fit_pixel(qdm_obj, idx):
     # noinspection PyTypeChecker
     f, ax = plt.subplots(1, 2, figsize=(10, 4), sharex=False, sharey=True)
     polarities = ["+", "-"]
-<<<<<<< HEAD
-    model = [None, models.esr_single, models.esr_15n, models.esr_14n][qdm_obj._diamond_type]
-    print(f"IDX: {idx}, Model: {model.__name__}")
-    lst = ["pol/side"] + qdm_obj._fitting_params + ["chi2"]
-=======
     model = [None, models.esrsingle, models.esr15n, models.esr14n][qdm_obj.diamond_type]
     print(f"IDX: {idx}, Model: {model.__name__}")
     lst = ["pol/side"] + qdm_obj.fit.fitting_parameter + ["chi2"]
->>>>>>> 4b3108be
     header = " ".join([f"{i:>8s}" for i in lst])
     print(f"{header}")
     print("-" * 100)
 
-<<<<<<< HEAD
-    for p, f in itertools.product(range(qdm_obj.ODMRobj.n_pol), range(qdm_obj.ODMRobj.n_frange)):
-        f_new = np.linspace(min(qdm_obj.ODMRobj.f_ghz[f]), max(qdm_obj.ODMRobj.f_ghz[f]), 200)
-
-        m_initial = model(parameter=qdm_obj.initial_guess[p, f, [idx]], x=f_new)
-        m_fit = model(parameter=qdm_obj._fitted_parameter[p, f, [idx]], x=f_new)
-
-        ax[f].plot(
-            qdm_obj.ODMRobj.f_ghz[f],
-            qdm_obj.ODMRobj.data[p, f, [idx]][0],
-=======
     for p, f in itertools.product(range(qdm_obj.odmr.n_pol), range(qdm_obj.odmr.n_frange)):
         f_new = np.linspace(min(qdm_obj.odmr.f_ghz[f]), max(qdm_obj.odmr.f_ghz[f]), 200)
 
@@ -138,7 +118,6 @@
         ax[f].plot(
             qdm_obj.odmr.f_ghz[f],
             qdm_obj.odmr.data[p, f, [idx]][0],
->>>>>>> 4b3108be
             "k",
             marker=["o", "^"][p],
             markersize=5,
@@ -148,12 +127,6 @@
         )
         (l,) = ax[f].plot(f_new, m_initial[0], label="initial guess", alpha=0.5, ls=":")
         ax[f].plot(f_new, m_fit[0], color=l.get_color(), label="fit")
-<<<<<<< HEAD
-        ax[f].legend(ncol=2, bbox_to_anchor=(0.0, 1.02, 1.0, 0.102), loc="lower left", mode="expand", borderaxespad=0.0)
-
-        line = " ".join([f"{v:>8.5f}" for v in qdm_obj._fitted_parameter[p, f, idx]])
-        line += f" {qdm_obj._chi_squares[p, f, idx]:>8.2e}"
-=======
         ax[f].legend(
             ncol=2,
             bbox_to_anchor=(0.0, 1.02, 1.0, 0.102),
@@ -164,7 +137,6 @@
 
         line = " ".join([f"{v:>8.5f}" for v in qdm_obj.fit.fitting_parameter[p, f, idx]])
         line += f" {qdm_obj.fit._chi_squares[p, f, idx]:>8.2e}"
->>>>>>> 4b3108be
         print(f'{["+", "-"][p]},{["<", ">"][p]}:     {line}')
 
     for a in ax.flat:
@@ -204,15 +176,6 @@
     vmaxr = np.max(np.sort(data[:, 1].flat)[50:-50])
 
     # positive field direction
-<<<<<<< HEAD
-    ax[0, 0].set_title("B$^+_\mathrm{lf}$")
-    ax[0, 0].imshow(data[0, 0], origin="lower", vmin=vminl, vmax=vmaxl)
-    ax[0, 1].set_title("B$^+_\mathrm{hf}$")
-    ax[0, 1].imshow(data[0, 1], origin="lower", vmin=vminr, vmax=vmaxr)
-
-    # negative field direction
-    ax[1, 0].set_title("B$^-_\mathrm{lf}$")
-=======
     ax[0, 0].set_title(r"B$^+_\mathrm{lf}$")
     ax[0, 0].imshow(data[0, 0], origin="lower", vmin=vminl, vmax=vmaxl)
     ax[0, 1].set_title(r"B$^+_\mathrm{hf}$")
@@ -220,16 +183,11 @@
 
     # negative field direction
     ax[1, 0].set_title(r"B$^-_\mathrm{lf}$")
->>>>>>> 4b3108be
     c = ax[1, 0].imshow(data[1, 0], origin="lower", vmin=vminl, vmax=vmaxl)
     cb = plt.colorbar(c, ax=ax[:, 0], shrink=0.9)
     cb.ax.set_ylabel(labels[param])
 
-<<<<<<< HEAD
-    ax[1, 1].set_title("B$^-_\mathrm{hf}$")
-=======
     ax[1, 1].set_title(r"B$^-_\mathrm{hf}$")
->>>>>>> 4b3108be
     c = ax[1, 1].imshow(data[1, 1], origin="lower", vmin=vminr, vmax=vmaxr)
     cb = plt.colorbar(c, ax=ax[:, 1], shrink=0.9)
     cb.ax.set_ylabel(labels[param])
@@ -245,23 +203,13 @@
     # noinspection PyTypeChecker
     f, ax = plt.subplots(2, 2, figsize=(9, 5), sharex=True, sharey=True)
     f.suptitle(
-<<<<<<< HEAD
-        f"Fluorescence of frequency "
-        f"({qdm_obj.ODMRobj.f_ghz[0, f_idx]:.5f};"
-        f"{qdm_obj.ODMRobj.f_ghz[1, f_idx]:.5f}) GHz"
-=======
         f"Fluorescence of frequency " f"({qdm_obj.odmr.f_ghz[0, f_idx]:.5f};" f"{qdm_obj.odmr.f_ghz[1, f_idx]:.5f}) GHz"
->>>>>>> 4b3108be
     )
 
     vmin = np.min(qdm_obj.odmr.data)
     vmax = 1
 
-<<<<<<< HEAD
-    d = qdm_obj.ODMRobj["r"]
-=======
     d = qdm_obj.odmr["r"]
->>>>>>> 4b3108be
 
     # low frequency
     ax[0, 0].imshow(d[0, 0, :, :, f_idx], origin="lower", vmin=vmin, vmax=vmax)
@@ -275,15 +223,6 @@
 
     pol = ["+", "-"]
     side = ["l", "h"]
-<<<<<<< HEAD
-    for i, j in itertools.product(range(qdm_obj.ODMRobj.n_pol), range(qdm_obj.ODMRobj.n_frange)):
-        a = ax[i, j]
-        a.set_title("B$^%s_\mathrm{%sf}$" % (pol[i], side[j]))
-        a.text(
-            0.0,
-            1,
-            f"{qdm_obj.ODMRobj.f_ghz[j, f_idx]:.5f} GHz",
-=======
     for i, j in itertools.product(range(qdm_obj.odmr.n_pol), range(qdm_obj.odmr.n_frange)):
         a = ax[i, j]
         a.set_title(rf"B$^{pol[i]}_\mathrm{{{side[j]}f}}$")
@@ -291,7 +230,6 @@
             0.0,
             1,
             f"{qdm_obj.odmr.f_ghz[j, f_idx]:.5f} GHz",
->>>>>>> 4b3108be
             va="bottom",
             ha="left",
             transform=a.transAxes,
