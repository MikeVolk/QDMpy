__version__ = "0.1.0a"

import logging
import os
import sys
from logging.config import fileConfig
from pathlib import Path

import matplotlib as mpl

mpl.rcParams["figure.facecolor"] = "white"

projectdir = os.path.dirname(os.path.abspath(__file__))
src_directory = os.path.join(projectdir, "..")
sys.path.append(projectdir)

from utils import load_config

logging_conf = Path(projectdir, "logging.conf")

fileConfig(logging_conf)

logging.getLogger("matplotlib").setLevel(logging.WARNING)
logging.getLogger("h5py").setLevel(logging.WARNING)

LOG = logging.getLogger(f"pyQDM")
LOG.info("WELCOME TO pyQDM")

<<<<<<< HEAD
config = load_config()
=======
settings = load_config()
>>>>>>> 4b3108be

desktop = os.path.join(os.path.expanduser("~"), "Desktop")

### CHECK IF pygpufit IS INSTALLED ###
import importlib.util

package = "pygpufit"
pygpufit_present = importlib.util.find_spec(package)  # find_spec will look for the package
if pygpufit_present is None:
    LOG.error(
        "Can't import pyGpufit. The package is necessary for most of the calculations. Functionality of pyqdm "
        "will be greatly diminished."
    )
    LOG.error(
        f"try running:\n"
        f">>> pip install --no-index --find-links={os.path.join(src_directory, 'pyGpufit', 'win', 'pyGpufit-1.2.0-py2.py3-none-any.whl')} pyGpufit"
    )
else:
    import pygpufit.gpufit as gf

    LOG.info(f"CUDA available: {gf.cuda_available()}")
    LOG.info("CUDA versions runtime: {}, driver: {}".format(*gf.get_cuda_version()))

if __name__ == "__main__":
    LOG.info("This is a module. It is not meant to be run as a script.")
    sys.exit(0)<|MERGE_RESOLUTION|>--- conflicted
+++ resolved
@@ -26,11 +26,7 @@
 LOG = logging.getLogger(f"pyQDM")
 LOG.info("WELCOME TO pyQDM")
 
-<<<<<<< HEAD
-config = load_config()
-=======
 settings = load_config()
->>>>>>> 4b3108be
 
 desktop = os.path.join(os.path.expanduser("~"), "Desktop")
 
