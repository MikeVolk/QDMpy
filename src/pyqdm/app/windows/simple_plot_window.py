--- conflicted
+++ resolved
@@ -41,25 +41,14 @@
         img.set(norm=colors.Normalize(vmin=vmin, vmax=vmax))
 
         if self.cbar is not None:
-<<<<<<< HEAD
             self.canvas.cbar.clear()
             self.canvas.cbar.set_axes_locator(self.canvas.original_cax_locator)
-
-            self.cbar = plt.colorbar(
-                img,
-                cax=self.canvas.cbar,
-                extend="both" if self.fix_clim_check_box.isChecked() else "neither",
-                label="B$_{111}$ [$\mu$T]",
-=======
-            self.canvas.cax.clear()
-            self.canvas.cax.set_axes_locator(self.canvas.original_cax_locator)
 
             self.cbar = plt.colorbar(
                 img,
                 cax=self.canvas.cax,
                 extend="both" if self.fix_clim_check_box.isChecked() else "neither",
                 label=r"B$_{111}$ [$\mu$T]",
->>>>>>> 4b3108be
             )
 
         self.canvas.draw()