--- conflicted
+++ resolved
@@ -56,13 +56,8 @@
     def __init__(self, qdm_instance=None, pixelsize=1e-6, *args, **kwargs):
         self.qdm = qdm_instance
         self.pixelsize = pixelsize
-<<<<<<< HEAD
         self.LOG = logging.getLogger(f"pyQDM.{self.__class__.__name__}")
         super(FluorescenceWindow, self).__init__(*args, **kwargs)
-=======
-        self.LOG = logging.getLogger(f"pyqdm.{self.__class__.__name__}")
-        super().__init__(*args, **kwargs)
->>>>>>> 4b3108be
         self.setWindowTitle("Fluorescence Plots")
 
         # Create the maptlotlib FigureCanvas object,
@@ -76,11 +71,7 @@
             self.canvas.fluo_highF_neg_ax,
         ]
 
-<<<<<<< HEAD
-        self.img_data = self.qdm.ODMRobj["r"]
-=======
         self.img_data = self.qdm.odmr["r"]
->>>>>>> 4b3108be
         self.indexSlider = QSlider()
         self.indexSlider.setOrientation(Qt.Horizontal)
 
@@ -113,18 +104,6 @@
         # fluorescence plots
         vmin, vmax = np.percentile(self.qdm.odmr.data[:, :, :, 0], [2, 98])
         self.fluo_lowF_pos_img = self.canvas.fluo_lowF_pos_ax.imshow(
-<<<<<<< HEAD
-            self.img_data[0, 0, :, :, 0], vmin=vmin, vmax=vmax, origin="lower", aspect="equal"
-        )
-        self.fluo_lowF_neg_img = self.canvas.fluo_lowF_neg_ax.imshow(
-            self.img_data[1, 0, :, :, 0], vmin=vmin, vmax=vmax, origin="lower", aspect="equal"
-        )
-        self.fluo_highF_pos_img = self.canvas.fluo_highF_pos_ax.imshow(
-            self.img_data[0, 1, :, :, 0], vmin=vmin, vmax=vmax, origin="lower", aspect="equal"
-        )
-        self.fluo_highF_neg_img = self.canvas.fluo_highF_neg_ax.imshow(
-            self.img_data[1, 1, :, :, 0], vmin=vmin, vmax=vmax, origin="lower", aspect="equal"
-=======
             self.img_data[0, 0, :, :, 0],
             vmin=vmin,
             vmax=vmax,
@@ -151,7 +130,6 @@
             vmax=vmax,
             origin="lower",
             aspect="equal",
->>>>>>> 4b3108be
         )
         for ax in self.fluo_axes:
             ax.set(xlabel="x [px]", ylabel="y [px]")
@@ -207,26 +185,6 @@
 
     def _init_odmr_plots(self):
         # mean ODMR spectrum lines
-<<<<<<< HEAD
-        self.canvas.lowF_meanODMR_ax.plot(
-            self.qdm.odmr.f_ghz[0], self.qdm.odmr.mean_odmr[0, 0], "-", label="lowF, pos", linewidth=0.8
-        )
-        self.canvas.lowF_meanODMR_ax.plot(
-            self.qdm.odmr.f_ghz[0], self.qdm.odmr.mean_odmr[1, 0], "-", label="lowF, neg", linewidth=0.8
-        )
-        self.canvas.highF_meanODMR_ax.plot(
-            self.qdm.odmr.f_ghz[1], self.qdm.odmr.mean_odmr[0, 1], "-", label="highF, pos", linewidth=0.8
-        )
-        self.canvas.highF_meanODMR_ax.plot(
-            self.qdm.odmr.f_ghz[1], self.qdm.odmr.mean_odmr[1, 1], "-", label="highF, neg", linewidth=0.8
-        )
-        self.lowF_line = self.canvas.lowF_meanODMR_ax.axvline(self.qdm.odmr.f_ghz[0, 0], color="k", alpha=0.7, zorder=0)
-        self.highF_line = self.canvas.highF_meanODMR_ax.axvline(
-            self.qdm.odmr.f_ghz[1, 0], color="k", alpha=0.7, zorder=0
-        )
-        # single ODMR spectrum lines
-        (self.low_pos_pixel_line,) = self.canvas.lowF_meanODMR_ax.plot(
-=======
         self.canvas.low_f_mean_odmr_ax.plot(
             self.qdm.odmr.f_ghz[0],
             self.qdm.odmr.mean_odmr[0, 0],
@@ -263,7 +221,6 @@
         )
         # single ODMR spectrum lines
         (self.low_pos_pixel_line,) = self.canvas.low_f_mean_odmr_ax.plot(
->>>>>>> 4b3108be
             self.qdm.odmr.f_ghz[0],
             [np.nan for _ in self.qdm.odmr.f_ghz[0]],
             ".-",
@@ -272,11 +229,7 @@
             linewidth=0.8,
             markersize=2,
         )
-<<<<<<< HEAD
-        (self.low_neg_pixel_line,) = self.canvas.lowF_meanODMR_ax.plot(
-=======
         (self.low_neg_pixel_line,) = self.canvas.low_f_mean_odmr_ax.plot(
->>>>>>> 4b3108be
             self.qdm.odmr.f_ghz[0],
             [np.nan for _ in self.qdm.odmr.f_ghz[0]],
             ".-",
@@ -285,11 +238,7 @@
             linewidth=0.8,
             markersize=2,
         )
-<<<<<<< HEAD
-        (self.high_pos_pixel_line,) = self.canvas.highF_meanODMR_ax.plot(
-=======
         (self.high_pos_pixel_line,) = self.canvas.high_f_mean_odmr_ax.plot(
->>>>>>> 4b3108be
             self.qdm.odmr.f_ghz[1],
             [np.nan for _ in self.qdm.odmr.f_ghz[1]],
             ".-",
@@ -298,11 +247,7 @@
             linewidth=0.8,
             markersize=2,
         )
-<<<<<<< HEAD
-        (self.high_neg_pixel_line,) = self.canvas.highF_meanODMR_ax.plot(
-=======
         (self.high_neg_pixel_line,) = self.canvas.high_f_mean_odmr_ax.plot(
->>>>>>> 4b3108be
             self.qdm.odmr.f_ghz[1],
             [np.nan for _ in self.qdm.odmr.f_ghz[1]],
             ".-",
@@ -311,11 +256,7 @@
             linewidth=0.8,
             markersize=2,
         )
-<<<<<<< HEAD
-        for a in [self.canvas.lowF_meanODMR_ax, self.canvas.highF_meanODMR_ax]:
-=======
         for a in [self.canvas.low_f_mean_odmr_ax, self.canvas.high_f_mean_odmr_ax]:
->>>>>>> 4b3108be
             a.set_xlabel("Frequency (GHz)", fontsize=8)
             a.set_ylabel("ODMR (a.u.)", fontsize=8)
             a.set_title("mean ODMR", fontsize=10)
@@ -343,20 +284,12 @@
         h, l = self.canvas.low_f_mean_odmr_ax.get_legend_handles_labels()
         h.extend([self.low_pos_pixel_line, self.low_neg_pixel_line])
         l.extend([f"{labels[0]},{x},{y})", f"{labels[1]},{x},{y})"])
-<<<<<<< HEAD
-        self.canvas.lowF_meanODMR_ax.legend(h, l, loc="lower left", fontsize=8)
-=======
         self.canvas.low_f_mean_odmr_ax.legend(h, l, loc="lower left", fontsize=8)
->>>>>>> 4b3108be
 
         h, l = self.canvas.high_f_mean_odmr_ax.get_legend_handles_labels()
         h.extend([self.high_pos_pixel_line, self.high_neg_pixel_line])
         l.extend([f"{labels[2]},{x},{y})", f"{labels[3]},{x},{y})"])
-<<<<<<< HEAD
-        self.canvas.highF_meanODMR_ax.legend(h, l, loc="lower left", fontsize=8)
-=======
         self.canvas.high_f_mean_odmr_ax.legend(h, l, loc="lower left", fontsize=8)
->>>>>>> 4b3108be
 
         # add lines to mean ODMR plot
         self.low_pos_pixel_line.set_ydata(self.qdm.odmr.data[0, 0, idx])
@@ -403,13 +336,8 @@
     def clear_axes(self):
         for a in self.canvas.fig.axes:
             if a not in [
-<<<<<<< HEAD
-                self.canvas.lowF_meanODMR_ax,
-                self.canvas.highF_meanODMR_ax,
-=======
                 self.canvas.low_f_mean_odmr_ax,
                 self.canvas.high_f_mean_odmr_ax,
->>>>>>> 4b3108be
                 self.canvas.fluo_lowF_pos_ax,
                 self.canvas.fluo_lowF_neg_ax,
                 self.canvas.fluo_highF_pos_ax,
