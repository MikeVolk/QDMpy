--- conflicted
+++ resolved
@@ -37,30 +37,6 @@
         self._add_dtype_selector(self.mainToolbar)
         self._init_lines()
         self.init_plots()
-<<<<<<< HEAD
-
-    def _add_dtypeSelector(self, toolbar):
-        dtypeSelectWidget = QWidget()
-        parameterBox = QHBoxLayout()
-        parameterLabel = QLabel('param: ')
-        self.dataSelect = QComboBox()
-        self.dataSelect.addItems(self.qdm._fitting_params_unique + ['contrast', 'chi_squared'])
-        self.dataSelect.setCurrentText('chi_squared')
-        self.dataSelect.currentTextChanged.connect(self.update_img_plots)
-        parameterBox.addWidget(parameterLabel)
-        parameterBox.addWidget(self.dataSelect)
-        dtypeSelectWidget.setLayout(parameterBox)
-        toolbar.addWidget(dtypeSelectWidget)
-
-    def init_plots(self):
-        self.LOG.debug('init_plots')
-        d = self.qdm._chi_squares.reshape(self.qdm.ODMRobj.n_pol, self.qdm.ODMRobj.n_frange,
-                                          *self.qdm.ODMRobj.scan_dimensions)
-        vmin, vmax = d.min(), d.max()
-
-        for f in range(self.qdm.ODMRobj.n_frange):
-            for p in range(self.qdm.ODMRobj.n_pol):
-=======
         self.resize(1000, 700)
         self.setWindowTitle("Quality plots")
 
@@ -84,7 +60,6 @@
 
         for f in range(self.qdm.odmr.n_frange):
             for p in range(self.qdm.odmr.n_pol):
->>>>>>> 4b3108be
                 ax = self.canvas.ax[p][f]
                 img = ax.imshow(
                     d[p, f],
@@ -122,27 +97,14 @@
             self.canvas.draw()
 
     def update_img_plots(self):
-<<<<<<< HEAD
-        if self.dataSelect.currentText() == 'chi_squared':
-            data = self.qdm._chi_squares.reshape(self.qdm.ODMRobj.n_pol, self.qdm.ODMRobj.n_frange,
-                                                 *self.qdm.ODMRobj.scan_dimensions)
-        else:
-            data = self.qdm.get_param(self.dataSelect.currentText())
-=======
->>>>>>> 4b3108be
 
         data = self.qdm.get_param(self.data_select.currentText())
 
         if self.data_select.currentText() == "contrast":
             data = np.sum(data, axis=2)
 
-<<<<<<< HEAD
-        for f in range(self.qdm.ODMRobj.n_frange):
-            for p in range(self.qdm.ODMRobj.n_pol):
-=======
         for f in range(self.qdm.odmr.n_frange):
             for p in range(self.qdm.odmr.n_pol):
->>>>>>> 4b3108be
                 im = self.canvas.ax[p][f].images[0]
                 d = data[p, f]
                 im.set_data(d)
