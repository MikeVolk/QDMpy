import logging
from abc import ABC, abstractmethod
from dataclasses import dataclass
from typing import Any, List, Tuple, Union

import numpy as np
from numpy.typing import ArrayLike, NDArray

import QDMpy
import QDMpy.utils


<<<<<<< HEAD
@dataclass
class Outlier(ABC):
    LOG = logging.getLogger(f"QDMpy.{__name__}")

    def __init__(self, data_shape = Tuple[int, ...]) -> None:
        self.data_shape = data_shape
        self.outlier: NDArray = np.zeros(data_shape, dtype=bool)
        self.settings = None
=======
class Outlier(ABC):
    LOG = logging.getLogger(f"QDMpy.{__name__}")

    @property
    def settings(self) -> dict:
        if self._settings is None:
            if self.__class__.__name__ in QDMpy.SETTINGS["outlier_detection"]:
                self._settings = QDMpy.SETTINGS["outlier_detection"][self.__class__.__name__]
            else:
                self.LOG.warning(f"Settings for {self.__class__.__name__} not found in QDMpy.SETTINGS")
                self._settings = {}
        return self._settings

    def __init__(self, data_shape: Tuple[int, ...]) -> None:
        self.data_shape = data_shape
        self.outliers: NDArray = np.zeros(self.data_shape, dtype=bool)
        self.LOG.debug(f"{self.__class__.__name__} initialized with data of shape {self.data_shape}")
        self._settings = None
>>>>>>> f0592325

    @abstractmethod
    def detect_outlier(self, **kwargs) -> None:
        pass

    @property
    def n(self):
        return self.outliers.sum()

    def __repr__(self) -> str:
        return f"Outlier(b111={self.data_shape})"


class StatisticsPercentile(Outlier):
    def __repr__(self):
        return (
            f"Outlier(b111={self.data_shape}, chi2={self.chi2.shape}, "
            f"width={self.width.shape}, mean_contrast={self.mean_contrast.shape})"
        )

    def __init__(self, b111: NDArray, chi2: NDArray, width: NDArray, mean_contrast: NDArray, **kwargs):
        """
        Initialize the outlier detection using the fit statistics.

        Args:
            b111: B111 values of the fit
            chi2: Chi2 values of the fit
            width:  Width of the fit
            mean_contrast:  Mean contrast of the fit
            **kwargs:  Additional keyword arguments. Allowed are:
                chi2_percentile: Tuple[float, float]: The percentile for the chi2 statistic
                width_percentile: Tuple[float, float]: The percentile for the width
                contrast_percentile: Tuple[float, float]: The percentile for the contrast

        """
        self.b111 = b111
        self.chi2 = chi2
        self.width = width
        self.mean_contrast = mean_contrast
        super().__init__(data_shape=b111.shape)
        self.LOG.info("initializing outlier detection with statistics")

        self.data_shape = self.b111.shape
        self.detected = False
        self._chi2_percentile = kwargs.pop("chi2_percentile", self.settings["chi2_percentile"])
        self._width_percentile = kwargs.pop("width_percentile", self.settings["width_percentile"])
        self._contrast_percentile = kwargs.pop("contrast_percentile", self.settings["contrast_percentile"])
        self._chi2_range = [self.chi2.min(), self.chi2.max()]
        self._width_range = [self.width.min(), self.width.max()]
        self._contrast_range = [self.mean_contrast.min(), self.mean_contrast.max()]
        self.chi2_outlier = np.zeros(self.b111.shape, dtype=bool)
        self.width_outlier = np.zeros(self.b111.shape, dtype=bool)
        self.contrast_outlier = np.zeros(self.b111.shape, dtype=bool)
        self.detect_outlier(self._chi2_percentile, self._width_percentile, self._contrast_percentile)

    # PROPERTIES AND SETTERS
    @property
    def chi2_percentile(self):
        return self._chi2_percentile

    @chi2_percentile.setter
    def chi2_percentile(self, chi2_percentile):
        self._chi2_percentile = chi2_percentile
        self.set_range("chi2", self.chi2, chi2_percentile)

    @property
    def width_percentile(self):
        return self._width_percentile

    @width_percentile.setter
    def width_percentile(self, width_percentile):
        self._width_percentile = width_percentile
        self.set_range("width", self.width, width_percentile)

    @property
    def contrast_percentile(self):
        return self._contrast_percentile

    @contrast_percentile.setter
    def contrast_percentile(self, contrast_percentile):
        self._contrast_percentile = contrast_percentile
        self.set_range("contrast", self.mean_contrast, contrast_percentile)

    @property
    def chi2_range(self):
        return self._chi2_range

    @property
    def width_range(self):
        return self._width_range

    @property
    def contrast_range(self):
        return self._contrast_range

    # METHODS

    def set_ranges(self, chi2_percentile, contrast_percentile, width_percentile):
        self.set_range("chi2", self.chi2, chi2_percentile)
        self.set_range("contrast", self.mean_contrast, contrast_percentile)
        self.set_range("width", self.width, width_percentile)

    def detect_outlier(self, chi2_percentile=None, width_percentile=None, contrast_percentile=None):
        """
        Detect outliers in the statistics.

        Parameters
        ----------
        chi2_percentile : [float, float], optional
            The upper and lower percentile for the chi2 statistic. The default is None.
        width_percentile : [float, float], optional
            The upper and lower percentile for the width. The default is None.
        contrast_percentile : [float, float], optional
            The upper and lower percentile for the contrast. The default is None.
        """

        # if all are None it uses the internal values
        # so that the outliers can be recalculated
        if not all([chi2_percentile is None, width_percentile is None, contrast_percentile is None]):
            self.set_ranges(chi2_percentile, contrast_percentile, width_percentile)

        self.chi2_outlier = self.get_outlier_from(self.chi2, self.chi2_range)
        self.width_outlier = self.get_outlier_from(self.width, self.width_range)
        self.contrast_outlier = self.get_outlier_from(self.mean_contrast, self.contrast_range)

        self.outliers = self.chi2_outlier | self.width_outlier | self.contrast_outlier
        self.detected = True
        return self.outliers

    def get_outlier_from(self, data, percentiles):
        smaller = data < percentiles[0]
        larger = data > percentiles[1]
        return np.any(smaller, axis=(0, 1)) | np.any(larger, axis=(0, 1))

    def set_range(self, dtype, data, percentile):
        data_range = np.percentile(data, percentile)
        self.LOG.debug(f"setting {dtype} range to {data_range} out of {[data.min(), data.max()]} ({percentile})")
        setattr(self, f"_{dtype}_range", data_range)
        if self.detected:
            self.LOG.warning(f"parameter range for {dtype} changed, outlier detection needs to be rerun")
            self.detected = False
        return data_range


class LocalOutlierFactor(Outlier):
    def concat_data(self, data: np.ndarray) -> np.ndarray:
        self.LOG.debug("concatenating data:")
        for i, d in enumerate(data):
            if d.ndim != 4:
                self.LOG.warning(f"dimension of data {i} is not 4")
                data[i] = d[..., np.newaxis]
            self.LOG.debug(f"shape of data {i}: {data[i].shape}")
        data = np.concatenate(data, axis=-1)
        self.LOG.debug(f"shape of concatenated data: {data.shape}")
        return data

    def __init__(self, data: ArrayLike, data_shape, **kwargs) -> None:
        data = self.concat_data(data)
        super().__init__(data_shape=data_shape, **kwargs)
        self.settings.update(kwargs)
        self.data = data

    def detect_outlier(self, **kwargs) -> NDArray:
        """
        Detect outliers using the LocalOutlierFactor algorithm.
        A pixel is considered and outlier if it is considered an outlier in one polarization or frequency range.

        Args:
            **kwargs: keyword arguments for the LocalOutlierFactor algorithm
                All keyword arguments are passed to the sklearn.neighbors.LocalOutlierFactor algorithm.
                See https://scikit-learn.org/stable/modules/generated/sklearn.neighbors.LocalOutlierFactor.html

        Returns:
            NDArray: boolean array with the same shape as the data ([y,x]) with True for outliers
            and False for inliers

        """
        from sklearn.neighbors import LocalOutlierFactor as LOF

        self.settings.update(kwargs)
        initial_shape = self.data.shape
        data = self.data.reshape(-1, self.data.shape[-1])
        self.LOG.debug(f"detecting outliers with LOF on data {data.shape}.")
        lof = LOF(**self.settings, n_jobs=-1)
        self.outliers = lof.fit_predict(data)
        self.outliers = self.outliers.reshape(initial_shape[:-1])
        self.outliers = np.any(self.outliers == -1, axis=(0, 1))
        self.LOG.info(f"detected {self.outliers.sum()} outliers ({self.outliers.shape})")
        self.outliers = self.outliers.reshape(self.data_shape)
        return self.outliers


def main():
    from scipy.io import loadmat

    d = loadmat("/home/mike/Desktop/b111test.b111")
    out = StatisticsPercentile(d["remanent"], d["chi_squares"], d["width"], np.mean(d["contrast"], axis=2))


if __name__ == "__main__":
    main()<|MERGE_RESOLUTION|>--- conflicted
+++ resolved
@@ -10,16 +10,6 @@
 import QDMpy.utils
 
 
-<<<<<<< HEAD
-@dataclass
-class Outlier(ABC):
-    LOG = logging.getLogger(f"QDMpy.{__name__}")
-
-    def __init__(self, data_shape = Tuple[int, ...]) -> None:
-        self.data_shape = data_shape
-        self.outlier: NDArray = np.zeros(data_shape, dtype=bool)
-        self.settings = None
-=======
 class Outlier(ABC):
     LOG = logging.getLogger(f"QDMpy.{__name__}")
 
@@ -38,7 +28,6 @@
         self.outliers: NDArray = np.zeros(self.data_shape, dtype=bool)
         self.LOG.debug(f"{self.__class__.__name__} initialized with data of shape {self.data_shape}")
         self._settings = None
->>>>>>> f0592325
 
     @abstractmethod
     def detect_outlier(self, **kwargs) -> None:
