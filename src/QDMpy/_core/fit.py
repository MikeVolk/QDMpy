--- conflicted
+++ resolved
@@ -723,14 +723,7 @@
 
     Args:
       data: np.array
-<<<<<<< HEAD
-    data to guess the width from
-      f_GHz: np.array
-    frequency range of the data
-      data: NDArray:
-=======
         data to guess the width from
->>>>>>> a9167c26
 
     Returns:
       normalized (0-1) cumsum of the data
